<<<<<<< HEAD
[workspace]
members = [
    "derive"
]

[package]
name = "bincode"
version = "2.0.0-dev" # remember to update html_root_url and bincode_derive
authors = ["Ty Overby <ty@pre-alpha.com>", "Francesco Mazzoli <f@mazzo.li>", "Zoey Riordan <zoey@dos.cafe>", "Victor Koenders <bincode@trangar.com>"]
exclude = ["logo.png", "examples/*", ".gitignore", ".github/"]

publish =  true

repository = "https://github.com/bincode-org/bincode"
documentation = "https://docs.rs/bincode"
readme = "./readme.md"
categories = ["encoding", "network-programming"]
keywords = ["binary", "encode", "decode", "serialize", "deserialize"]

license = "MIT"
description = "A binary serialization / deserialization strategy for transforming structs into bytes and vice versa!"

edition = "2018"

[features]
default = ["std", "derive", "atomic"]
std = ["alloc"]
alloc = []
atomic = []
derive = ["bincode_derive"]

[dependencies]
bincode_derive = { path = "derive", version = "2.0.0-dev", optional = true }
serde = { version = "1.0.130", optional = true }

# Used for derive tests
[dev-dependencies]
serde_derive = "1.0.130"
serde_json = "1.0.68"
tempfile = "3.2.0"


[package.metadata.docs.rs]
all-features = true
rustdoc-args = ["--cfg", "docsrs"]
=======
[package]
name = "bincode"
version = "2.0.0-dev" # remember to update html_root_url
authors = ["Ty Overby <ty@pre-alpha.com>", "Francesco Mazzoli <f@mazzo.li>", "David Tolnay <dtolnay@gmail.com>", "Zoey Riordan <zoey@dos.cafe>"]
exclude = ["logo.svg", "examples/*", ".gitignore", ".travis.yml"]

publish =  true

repository = "https://github.com/bincode-org/bincode"
documentation = "https://docs.rs/bincode"
readme = "./readme.md"
categories = ["encoding", "network-programming"]
keywords = ["binary", "encode", "decode", "serialize", "deserialize"]

license = "MIT"
description = "A binary serialization / deserialization strategy that uses Serde for transforming structs into bytes and vice versa!"

edition = "2018"
[dependencies]
byteorder = "1.3.0"
serde = "1.0.63"

[dev-dependencies]
serde_bytes = "0.11"
serde_derive = "1.0.27"
criterion = "0.3"
rand = "0.8"

[[bench]]
name = "varint"
harness = false

[profile.bench]
codegen-units = 1
debug = 1
>>>>>>> 63815604
<|MERGE_RESOLUTION|>--- conflicted
+++ resolved
@@ -1,83 +1,54 @@
-<<<<<<< HEAD
-[workspace]
-members = [
-    "derive"
-]
-
-[package]
-name = "bincode"
-version = "2.0.0-dev" # remember to update html_root_url and bincode_derive
-authors = ["Ty Overby <ty@pre-alpha.com>", "Francesco Mazzoli <f@mazzo.li>", "Zoey Riordan <zoey@dos.cafe>", "Victor Koenders <bincode@trangar.com>"]
-exclude = ["logo.png", "examples/*", ".gitignore", ".github/"]
-
-publish =  true
-
-repository = "https://github.com/bincode-org/bincode"
-documentation = "https://docs.rs/bincode"
-readme = "./readme.md"
-categories = ["encoding", "network-programming"]
-keywords = ["binary", "encode", "decode", "serialize", "deserialize"]
-
-license = "MIT"
-description = "A binary serialization / deserialization strategy for transforming structs into bytes and vice versa!"
-
-edition = "2018"
-
-[features]
-default = ["std", "derive", "atomic"]
-std = ["alloc"]
-alloc = []
-atomic = []
-derive = ["bincode_derive"]
-
-[dependencies]
-bincode_derive = { path = "derive", version = "2.0.0-dev", optional = true }
-serde = { version = "1.0.130", optional = true }
-
-# Used for derive tests
-[dev-dependencies]
-serde_derive = "1.0.130"
-serde_json = "1.0.68"
-tempfile = "3.2.0"
-
-
-[package.metadata.docs.rs]
-all-features = true
-rustdoc-args = ["--cfg", "docsrs"]
-=======
-[package]
-name = "bincode"
-version = "2.0.0-dev" # remember to update html_root_url
-authors = ["Ty Overby <ty@pre-alpha.com>", "Francesco Mazzoli <f@mazzo.li>", "David Tolnay <dtolnay@gmail.com>", "Zoey Riordan <zoey@dos.cafe>"]
-exclude = ["logo.svg", "examples/*", ".gitignore", ".travis.yml"]
-
-publish =  true
-
-repository = "https://github.com/bincode-org/bincode"
-documentation = "https://docs.rs/bincode"
-readme = "./readme.md"
-categories = ["encoding", "network-programming"]
-keywords = ["binary", "encode", "decode", "serialize", "deserialize"]
-
-license = "MIT"
-description = "A binary serialization / deserialization strategy that uses Serde for transforming structs into bytes and vice versa!"
-
-edition = "2018"
-[dependencies]
-byteorder = "1.3.0"
-serde = "1.0.63"
-
-[dev-dependencies]
-serde_bytes = "0.11"
-serde_derive = "1.0.27"
-criterion = "0.3"
-rand = "0.8"
-
-[[bench]]
-name = "varint"
-harness = false
-
-[profile.bench]
-codegen-units = 1
-debug = 1
->>>>>>> 63815604
+[workspace]
+members = [
+    "derive"
+]
+
+[package]
+name = "bincode"
+version = "2.0.0-dev" # remember to update html_root_url and bincode_derive
+authors = ["Ty Overby <ty@pre-alpha.com>", "Francesco Mazzoli <f@mazzo.li>", "Zoey Riordan <zoey@dos.cafe>", "Victor Koenders <bincode@trangar.com>"]
+exclude = ["logo.svg", "examples/*", ".gitignore", ".github/"]
+
+publish =  true
+
+repository = "https://github.com/bincode-org/bincode"
+documentation = "https://docs.rs/bincode"
+readme = "./readme.md"
+categories = ["encoding", "network-programming"]
+keywords = ["binary", "encode", "decode", "serialize", "deserialize"]
+
+license = "MIT"
+description = "A binary serialization / deserialization strategy for transforming structs into bytes and vice versa!"
+
+edition = "2018"
+
+[features]
+default = ["std", "derive", "atomic"]
+std = ["alloc"]
+alloc = []
+atomic = []
+derive = ["bincode_derive"]
+
+[dependencies]
+bincode_derive = { path = "derive", version = "2.0.0-dev", optional = true }
+serde = { version = "1.0.130", optional = true }
+
+# Used for derive tests
+[dev-dependencies]
+serde_derive = "1.0.130"
+serde_json = "1.0.68"
+tempfile = "3.2.0"
+criterion = "0.3"
+rand = "0.8"
+
+[[bench]]
+name = "varint"
+harness = false
+
+[profile.bench]
+codegen-units = 1
+debug = 1
+
+[package.metadata.docs.rs]
+all-features = true
+rustdoc-args = ["--cfg", "docsrs"]