extern crate "rustc-serialize" as serialize;

use std::fmt::Show;
use std::collections::HashMap;

use rustc_serialize::{
    Encoder,
    Decoder,
    Encodable,
    Decodable
};

use super::{
    encode,
    decode,
    DecodingError,
    DecodingResult
};
use super::SizeLimit::{Infinite, UpperBound};

fn the_same<'a, V>(element: V) where V: Encodable, V: Decodable, V: PartialEq, V: Show {
    assert!(element == decode(encode(&element, Infinite).unwrap(), Infinite).unwrap());
}

#[test]
fn test_numbers() {
    // unsigned positive
    the_same(5u8);
    the_same(5u16);
    the_same(5u32);
    the_same(5u64);
    // signed positive
    the_same(5i8);
    the_same(5i16);
    the_same(5i32);
    the_same(5i64);
    // signed negative
    the_same(-5i8);
    the_same(-5i16);
    the_same(-5i32);
    the_same(-5i64);
    // floating
    the_same(-100f32);
    the_same(0f32);
    the_same(5f32);
    the_same(-100f64);
    the_same(5f64);
}

#[test]
fn test_string() {
    the_same("".to_string());
    the_same("a".to_string());
}

#[test]
fn test_tuple() {
    the_same((1i,));
    the_same((1i,2i,3i));
    the_same((1i,"foo".to_string(),()));
}

#[test]
fn test_basic_struct() {
    #[derive(RustcEncodable, RustcDecodable, PartialEq, Show)]
    struct Easy {
        x: int,
        s: String,
        y: uint
    }
    the_same(Easy{x: -4, s: "foo".to_string(), y: 10});
}

#[test]
fn test_nested_struct() {
    #[derive(RustcEncodable, RustcDecodable, PartialEq, Show)]
    struct Easy {
        x: int,
        s: String,
        y: uint
    }
    #[derive(RustcEncodable, RustcDecodable, PartialEq, Show)]
    struct Nest {
        f: Easy,
        b: uint,
        s: Easy
    }

    the_same(Nest {
        f: Easy {x: -1, s: "foo".to_string(), y: 20},
        b: 100,
        s: Easy {x: -100, s: "bar".to_string(), y: 20}
    });
}

#[test]
fn test_struct_tuple() {
    #[derive(RustcEncodable, RustcDecodable, PartialEq, Show)]
    struct TubStr(uint, String, f32);

    the_same(TubStr(5, "hello".to_string(), 3.2));
}

#[test]
fn option() {
    the_same(Some(5u));
    the_same(Some("foo bar".to_string()));
    the_same(None::<uint>);
}

#[test]
fn enm() {
    #[derive(RustcEncodable, RustcDecodable, PartialEq, Show)]
    enum TestEnum {
        NoArg,
        OneArg(uint),
        AnotherNoArg
    }
    the_same(TestEnum::NoArg);
    the_same(TestEnum::OneArg(4));
    the_same(TestEnum::AnotherNoArg);
}


#[test]
fn struct_enum() {
    #[derive(RustcEncodable, RustcDecodable, PartialEq, Show)]
    enum TestEnum {
        NoArg,
        OneArg(uint),
        AnotherNoArg,
        StructLike{x: uint, y: f32}
    }
    the_same(TestEnum::NoArg);
    the_same(TestEnum::OneArg(4));
    the_same(TestEnum::AnotherNoArg);
    the_same(TestEnum::StructLike{x: 4, y: 3.14159});
    the_same(vec![TestEnum::NoArg, TestEnum::OneArg(5), TestEnum::AnotherNoArg,
                  TestEnum::StructLike{x: 4, y:1.4}]);
}

#[test]
fn many() {
    let v: Vec<u8> = vec![];
    the_same(v);
    the_same(vec![1u]);
    the_same(vec![1u,2,3,4,5,6]);
}

#[test]
fn map(){
    let mut m = HashMap::new();
    m.insert(4u, "foo".to_string());
    m.insert(0u, "bar".to_string());
    the_same(m);
}

#[test]
fn boole(){
    the_same(true);
    the_same(false);
}

#[test]
fn unicode() {
    the_same("å".to_string());
    the_same("aåååååååa".to_string());
}

#[cfg(test)]
fn is_invalid_bytes<T>(res: DecodingResult<T>) {
    match res {
        Ok(_) => panic!("Expecting error"),
        Err(DecodingError::IoError(_)) => panic!("Expecting InvalidBytes"),
        Err(DecodingError::InvalidBytes(_)) => {},
    }
}

<<<<<<< HEAD
    assert!(decoded.is_err());
}

#[test]
fn too_big_decode() {
    let encoded = vec![0,0,0,3];
    let decoded: Result<u32, _> = decode(encoded, UpperBound(3));
    assert!(decoded.is_err());

    let encoded = vec![0,0,0,3];
    let decoded: Result<u32, _> = decode(encoded, UpperBound(4));
    assert!(decoded.is_ok());
=======
#[test]
fn decoding_errors() {
    is_invalid_bytes(decode::<bool>(vec![0xA], Infinite));
    is_invalid_bytes(decode::<String>(vec![0, 0, 0, 0, 0, 0, 0, 1, 0xFF], Infinite));
    // Out-of-bounds variant
    #[derive(RustcEncodable, RustcDecodable)]
    enum Test {
        One,
        Two,
    };
    is_invalid_bytes(decode::<Test>(vec![0, 0, 0, 5], Infinite));
    is_invalid_bytes(decode::<Option<u8>>(vec![5, 0], Infinite));
>>>>>>> 810d5a09
}<|MERGE_RESOLUTION|>--- conflicted
+++ resolved
@@ -167,29 +167,15 @@
     the_same("aåååååååa".to_string());
 }
 
-#[cfg(test)]
 fn is_invalid_bytes<T>(res: DecodingResult<T>) {
     match res {
         Ok(_) => panic!("Expecting error"),
         Err(DecodingError::IoError(_)) => panic!("Expecting InvalidBytes"),
+        Err(DecodingError::SizeLimit) => panic!("Expecting InvalidBytes"),
         Err(DecodingError::InvalidBytes(_)) => {},
     }
 }
 
-<<<<<<< HEAD
-    assert!(decoded.is_err());
-}
-
-#[test]
-fn too_big_decode() {
-    let encoded = vec![0,0,0,3];
-    let decoded: Result<u32, _> = decode(encoded, UpperBound(3));
-    assert!(decoded.is_err());
-
-    let encoded = vec![0,0,0,3];
-    let decoded: Result<u32, _> = decode(encoded, UpperBound(4));
-    assert!(decoded.is_ok());
-=======
 #[test]
 fn decoding_errors() {
     is_invalid_bytes(decode::<bool>(vec![0xA], Infinite));
@@ -202,5 +188,15 @@
     };
     is_invalid_bytes(decode::<Test>(vec![0, 0, 0, 5], Infinite));
     is_invalid_bytes(decode::<Option<u8>>(vec![5, 0], Infinite));
->>>>>>> 810d5a09
+}
+
+#[test]
+fn too_big_decode() {
+    let encoded = vec![0,0,0,3];
+    let decoded: Result<u32, _> = decode(encoded, UpperBound(3));
+    assert!(decoded.is_err());
+
+    let encoded = vec![0,0,0,3];
+    let decoded: Result<u32, _> = decode(encoded, UpperBound(4));
+    assert!(decoded.is_ok());
 }